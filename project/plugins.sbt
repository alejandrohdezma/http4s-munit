--- conflicted
+++ resolved
@@ -3,13 +3,8 @@
 addSbtPlugin("com.alejandrohdezma"       % "sbt-fix"                  % "0.7.0")
 addSbtPlugin("com.alejandrohdezma"       % "sbt-github-mdoc"          % "0.11.2")
 addSbtPlugin("com.alejandrohdezma"       % "sbt-github-header"        % "0.11.2")
-<<<<<<< HEAD
-addSbtPlugin("com.alejandrohdezma"       % "sbt-scalafix-defaults"    % "0.8.0")
+addSbtPlugin("com.alejandrohdezma"       % "sbt-scalafix-defaults"    % "0.9.0")
 addSbtPlugin("com.alejandrohdezma"       % "sbt-scalafmt-defaults"    % "0.7.0")
-=======
-addSbtPlugin("com.alejandrohdezma"       % "sbt-scalafix-defaults"    % "0.9.0")
-addSbtPlugin("com.alejandrohdezma"       % "sbt-scalafmt-defaults"    % "0.5.0")
->>>>>>> 92c6c0af
 addSbtPlugin("com.alejandrohdezma"       % "sbt-modules"              % "0.2.0")
 addSbtPlugin("com.alejandrohdezma"       % "sbt-mdoc-toc"             % "0.4.0")
 addSbtPlugin("com.alejandrohdezma"       % "sbt-remove-test-from-pom" % "0.1.0")
