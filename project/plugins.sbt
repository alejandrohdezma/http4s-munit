--- conflicted
+++ resolved
@@ -3,13 +3,8 @@
 addSbtPlugin("com.alejandrohdezma"       % "sbt-fix"               % "0.7.0")
 addSbtPlugin("com.alejandrohdezma"       % "sbt-github-mdoc"       % "0.9.2")
 addSbtPlugin("com.alejandrohdezma"       % "sbt-github-header"     % "0.9.2")
-<<<<<<< HEAD
-addSbtPlugin("com.alejandrohdezma"       % "sbt-scalafix-defaults" % "0.6.0")
-addSbtPlugin("com.alejandrohdezma"       % "sbt-scalafmt-defaults" % "0.4.2")
-=======
 addSbtPlugin("com.alejandrohdezma"       % "sbt-scalafix-defaults" % "0.5.1")
 addSbtPlugin("com.alejandrohdezma"       % "sbt-scalafmt-defaults" % "0.4.3")
->>>>>>> 07d8577e
 addSbtPlugin("com.alejandrohdezma"       % "sbt-modules"           % "0.2.0")
 addSbtPlugin("com.alejandrohdezma"       % "sbt-mdoc-toc"          % "0.3.0")
 addSbtPlugin("com.geirsson"              % "sbt-ci-release"        % "1.5.7")
