addSbtPlugin("ch.epfl.scala"             % "sbt-scalafix"             % "0.10.4")
addSbtPlugin("com.alejandrohdezma"       % "sbt-ci"                   % "2.7.1")
addSbtPlugin("com.alejandrohdezma"       % "sbt-fix"                  % "0.7.0")
addSbtPlugin("com.alejandrohdezma"       % "sbt-github-mdoc"          % "0.11.2")
addSbtPlugin("com.alejandrohdezma"       % "sbt-github-header"        % "0.11.2")
addSbtPlugin("com.alejandrohdezma"       % "sbt-scalafix-defaults"    % "0.9.1")
addSbtPlugin("com.alejandrohdezma"       % "sbt-scalafmt-defaults"    % "0.7.1")
addSbtPlugin("com.alejandrohdezma"       % "sbt-modules"              % "0.2.0")
addSbtPlugin("com.alejandrohdezma"       % "sbt-mdoc-toc"             % "0.4.0")
addSbtPlugin("com.alejandrohdezma"       % "sbt-remove-test-from-pom" % "0.1.0")
<<<<<<< HEAD
addSbtPlugin("com.github.sbt"            % "sbt-ci-release"           % "1.5.11")
addSbtPlugin("de.heikoseeberger"         % "sbt-header"               % "5.7.0")
=======
addSbtPlugin("com.github.sbt"            % "sbt-ci-release"           % "1.5.10")
addSbtPlugin("de.heikoseeberger"         % "sbt-header"               % "5.8.0")
>>>>>>> f3e28f5c
addSbtPlugin("io.github.davidgregory084" % "sbt-tpolecat"             % "0.3.1")
addSbtPlugin("org.scalameta"             % "sbt-mdoc"                 % "2.3.6")
addSbtPlugin("org.scalameta"             % "sbt-scalafmt"             % "2.4.6")<|MERGE_RESOLUTION|>--- conflicted
+++ resolved
@@ -8,13 +8,8 @@
 addSbtPlugin("com.alejandrohdezma"       % "sbt-modules"              % "0.2.0")
 addSbtPlugin("com.alejandrohdezma"       % "sbt-mdoc-toc"             % "0.4.0")
 addSbtPlugin("com.alejandrohdezma"       % "sbt-remove-test-from-pom" % "0.1.0")
-<<<<<<< HEAD
 addSbtPlugin("com.github.sbt"            % "sbt-ci-release"           % "1.5.11")
-addSbtPlugin("de.heikoseeberger"         % "sbt-header"               % "5.7.0")
-=======
-addSbtPlugin("com.github.sbt"            % "sbt-ci-release"           % "1.5.10")
 addSbtPlugin("de.heikoseeberger"         % "sbt-header"               % "5.8.0")
->>>>>>> f3e28f5c
 addSbtPlugin("io.github.davidgregory084" % "sbt-tpolecat"             % "0.3.1")
 addSbtPlugin("org.scalameta"             % "sbt-mdoc"                 % "2.3.6")
 addSbtPlugin("org.scalameta"             % "sbt-scalafmt"             % "2.4.6")