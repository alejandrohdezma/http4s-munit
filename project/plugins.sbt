--- conflicted
+++ resolved
@@ -1,10 +1,5 @@
-<<<<<<< HEAD
 addSbtPlugin("ch.epfl.scala"             % "sbt-scalafix"             % "0.9.32")
-addSbtPlugin("com.alejandrohdezma"       % "sbt-ci"                   % "2.2.0")
-=======
-addSbtPlugin("ch.epfl.scala"             % "sbt-scalafix"             % "0.9.31")
 addSbtPlugin("com.alejandrohdezma"       % "sbt-ci"                   % "2.3.0")
->>>>>>> 1ecd2988
 addSbtPlugin("com.alejandrohdezma"       % "sbt-fix"                  % "0.7.0")
 addSbtPlugin("com.alejandrohdezma"       % "sbt-github-mdoc"          % "0.11.1")
 addSbtPlugin("com.alejandrohdezma"       % "sbt-github-header"        % "0.11.1")
