--- conflicted
+++ resolved
@@ -15,11 +15,7 @@
     runs-on: ubuntu-latest
     steps:
       - name: Checkout project
-<<<<<<< HEAD
-        uses: actions/checkout@ec3a7ce113134d7a93b817d10a8272cb61118579 # v2.4.0
-=======
         uses: actions/checkout@2541b1294d2704b0964813337f33b291d3f8596b # v3.0.3
->>>>>>> 596957f5
         with:
           fetch-depth: 0
 
@@ -30,11 +26,7 @@
       - name: Run `sbt ci-publish`
         uses: alejandrohdezma/actions/scala@v1
         with:
-<<<<<<< HEAD
-          jvm: adopt:1.11
-=======
           jvm: liberica:11
->>>>>>> 596957f5
           task: ci-publish
         env:
           PGP_PASSPHRASE: ${{ secrets.PGP_PASSPHRASE }}
@@ -49,11 +41,7 @@
     runs-on: ubuntu-latest
     steps:
       - name: Checkout project
-<<<<<<< HEAD
-        uses: actions/checkout@ec3a7ce113134d7a93b817d10a8272cb61118579 # v2.4.0
-=======
         uses: actions/checkout@2541b1294d2704b0964813337f33b291d3f8596b # v3.0.3
->>>>>>> 596957f5
         with:
           fetch-depth: 0
           ref: main
