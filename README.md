--- conflicted
+++ resolved
@@ -11,15 +11,9 @@
 ```sbt
 libraryDependencies += "com.alejandrohdezma" %% "http4s-munit" % "0.9.2" % Test) // if using http4s 0.23.x
 
-<<<<<<< HEAD
-libraryDependencies += "com.alejandrohdezma" %% "http4s-munit" % "0.8.1" % Test) // if using http4s 0.22.x
-
-libraryDependencies += "com.alejandrohdezma" %% "http4s-munit" % "0.7.1" % Test) // if using http4s 0.21.x
-=======
 libraryDependencies += "com.alejandrohdezma" %% "http4s-munit" % "0.8.2" % Test) // if using http4s 0.22.x
 
 libraryDependencies += "com.alejandrohdezma" %% "http4s-munit" % "0.7.2" % Test) // if using http4s 0.21.x
->>>>>>> 040ebadd
 ```
 
 ## Usage
