--- conflicted
+++ resolved
@@ -10,13 +10,9 @@
 lazy val documentation = project
   .enablePlugins(MdocPlugin)
   .settings(mdocOut := file("."))
-<<<<<<< HEAD
   .dependsOn(`http4s-munit` % "compile->test")
   .settings(libraryDependencies += "com.dimafeng" %% "testcontainers-scala-munit" % "0.40.8")
-=======
-  .dependsOn(`http4s-munit-testcontainers` % "compile->test")
   .settings(libraryDependencies += "org.http4s" %% "http4s-blaze-client" % "0.23.12")
->>>>>>> c95c3fba
   .settings(mdocVariables ++= {
     val all = releases.value.filter(_.isPublished)
 
@@ -35,22 +31,10 @@
   .settings(libraryDependencies += "io.circe" %% "circe-parser" % "0.14.2")
   .settings(libraryDependencies += "ch.qos.logback" % "logback-classic" % "1.2.11" % Test)
   .settings(libraryDependencies += "org.http4s" %% "http4s-circe" % "0.23.12" % Test)
-<<<<<<< HEAD
   .settings(libraryDependencies += "org.http4s" %% "http4s-ember-client" % "0.23.12" % Test)
   .settings(
     libraryDependencies ++= CrossVersion
       .partialVersion(scalaVersion.value)
       .collect { case (2, _) => compilerPlugin("org.typelevel" % "kind-projector" % "0.13.2").cross(CrossVersion.full) }
       .toList
-  )
-=======
-  .settings(addCompilerPlugin(("org.typelevel" % "kind-projector" % "0.13.2").cross(CrossVersion.full)))
-
-lazy val `http4s-munit-testcontainers` = module
-  .dependsOn(`http4s-munit`)
-  .settings(libraryDependencies += "com.dimafeng" %% "testcontainers-scala-munit" % "0.40.8")
-  .settings(libraryDependencies += "org.http4s" %% "http4s-circe" % "0.23.12" % Test)
-  .settings(libraryDependencies += "org.http4s" %% "http4s-ember-client" % "0.23.12" % Test)
-  .settings(libraryDependencies += "ch.qos.logback" % "logback-classic" % "1.2.11" % Test)
-  .settings(libraryDependencies += "io.circe" %% "circe-generic" % "0.14.2" % Test)
->>>>>>> c95c3fba
+  )