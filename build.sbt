--- conflicted
+++ resolved
@@ -14,17 +14,10 @@
   .settings(mdocOut := file("."))
 
 lazy val `http4s-munit` = module
-<<<<<<< HEAD
-  .settings(libraryDependencies += "org.scalameta" %% "munit" % "0.7.21")
-  .settings(libraryDependencies += "org.http4s" %% "http4s-async-http-client" % "0.21.15")
-  .settings(libraryDependencies += "org.http4s" %% "http4s-client" % "0.21.15")
-  .settings(libraryDependencies += "org.http4s" %% "http4s-dsl" % "0.21.15")
-=======
   .settings(libraryDependencies += "org.scalameta" %% "munit" % "0.7.20")
   .settings(libraryDependencies += "org.http4s" %% "http4s-async-http-client" % "0.21.16")
   .settings(libraryDependencies += "org.http4s" %% "http4s-client" % "0.21.16")
   .settings(libraryDependencies += "org.http4s" %% "http4s-dsl" % "0.21.16")
->>>>>>> 2a389e49
   .settings(libraryDependencies += "org.typelevel" %% "munit-cats-effect-2" % "0.12.0")
   .settings(libraryDependencies += "ch.qos.logback" % "logback-classic" % "1.2.3" % Test)
   .settings(libraryDependencies += "org.http4s" %% "http4s-circe" % "0.21.16" % Test)
