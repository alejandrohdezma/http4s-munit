ThisBuild / scalaVersion             := "2.13.4"
ThisBuild / crossScalaVersions       := Seq("2.12.12", "2.13.4")
ThisBuild / organization             := "com.alejandrohdezma"
ThisBuild / extraCollaborators       += Collaborator.github("gutiory")
ThisBuild / testFrameworks           += new TestFramework("munit.Framework")
ThisBuild / Test / parallelExecution := false

addCommandAlias("ci-test", "fix --check; mdoc; +test")
addCommandAlias("ci-docs", "github; headerCreateAll; mdoc")
addCommandAlias("ci-publish", "github; ci-release")

lazy val documentation = project
  .enablePlugins(MdocPlugin)
  .settings(mdocOut := file("."))

lazy val `http4s-munit` = module
  .settings(libraryDependencies += "org.scalameta" %% "munit" % "0.7.21")
<<<<<<< HEAD
  .settings(libraryDependencies += "org.http4s" %% "http4s-async-http-client" % "0.21.16")
  .settings(libraryDependencies += "org.http4s" %% "http4s-client" % "0.21.16")
  .settings(libraryDependencies += "org.http4s" %% "http4s-dsl" % "0.21.16")
  .settings(libraryDependencies += "org.typelevel" %% "munit-cats-effect-2" % "0.13.0")
=======
  .settings(libraryDependencies += "org.http4s" %% "http4s-async-http-client" % "0.21.17")
  .settings(libraryDependencies += "org.http4s" %% "http4s-client" % "0.21.17")
  .settings(libraryDependencies += "org.http4s" %% "http4s-dsl" % "0.21.17")
  .settings(libraryDependencies += "org.typelevel" %% "munit-cats-effect-2" % "0.12.0")
>>>>>>> 4c9b946d
  .settings(libraryDependencies += "ch.qos.logback" % "logback-classic" % "1.2.3" % Test)
  .settings(libraryDependencies += "org.http4s" %% "http4s-circe" % "0.21.17" % Test)
  .settings(addCompilerPlugin("org.typelevel" % "kind-projector" % "0.11.3" cross CrossVersion.full))

lazy val `http4s-munit-testcontainers` = module
  .settings(libraryDependencies += "org.scalameta" %% "munit" % "0.7.21")
  .settings(libraryDependencies += "com.dimafeng" %% "testcontainers-scala-munit" % "0.38.8")
<<<<<<< HEAD
  .settings(libraryDependencies += "org.http4s" %% "http4s-async-http-client" % "0.21.16")
  .settings(libraryDependencies += "org.http4s" %% "http4s-client" % "0.21.16")
  .settings(libraryDependencies += "org.http4s" %% "http4s-dsl" % "0.21.16")
  .settings(libraryDependencies += "org.typelevel" %% "munit-cats-effect-2" % "0.13.0")
=======
  .settings(libraryDependencies += "org.http4s" %% "http4s-async-http-client" % "0.21.17")
  .settings(libraryDependencies += "org.http4s" %% "http4s-client" % "0.21.17")
  .settings(libraryDependencies += "org.http4s" %% "http4s-dsl" % "0.21.17")
  .settings(libraryDependencies += "org.typelevel" %% "munit-cats-effect-2" % "0.12.0")
>>>>>>> 4c9b946d
  .settings(libraryDependencies += "ch.qos.logback" % "logback-classic" % "1.2.3" % Test)<|MERGE_RESOLUTION|>--- conflicted
+++ resolved
@@ -15,17 +15,10 @@
 
 lazy val `http4s-munit` = module
   .settings(libraryDependencies += "org.scalameta" %% "munit" % "0.7.21")
-<<<<<<< HEAD
-  .settings(libraryDependencies += "org.http4s" %% "http4s-async-http-client" % "0.21.16")
-  .settings(libraryDependencies += "org.http4s" %% "http4s-client" % "0.21.16")
-  .settings(libraryDependencies += "org.http4s" %% "http4s-dsl" % "0.21.16")
-  .settings(libraryDependencies += "org.typelevel" %% "munit-cats-effect-2" % "0.13.0")
-=======
   .settings(libraryDependencies += "org.http4s" %% "http4s-async-http-client" % "0.21.17")
   .settings(libraryDependencies += "org.http4s" %% "http4s-client" % "0.21.17")
   .settings(libraryDependencies += "org.http4s" %% "http4s-dsl" % "0.21.17")
   .settings(libraryDependencies += "org.typelevel" %% "munit-cats-effect-2" % "0.12.0")
->>>>>>> 4c9b946d
   .settings(libraryDependencies += "ch.qos.logback" % "logback-classic" % "1.2.3" % Test)
   .settings(libraryDependencies += "org.http4s" %% "http4s-circe" % "0.21.17" % Test)
   .settings(addCompilerPlugin("org.typelevel" % "kind-projector" % "0.11.3" cross CrossVersion.full))
@@ -33,15 +26,8 @@
 lazy val `http4s-munit-testcontainers` = module
   .settings(libraryDependencies += "org.scalameta" %% "munit" % "0.7.21")
   .settings(libraryDependencies += "com.dimafeng" %% "testcontainers-scala-munit" % "0.38.8")
-<<<<<<< HEAD
-  .settings(libraryDependencies += "org.http4s" %% "http4s-async-http-client" % "0.21.16")
-  .settings(libraryDependencies += "org.http4s" %% "http4s-client" % "0.21.16")
-  .settings(libraryDependencies += "org.http4s" %% "http4s-dsl" % "0.21.16")
-  .settings(libraryDependencies += "org.typelevel" %% "munit-cats-effect-2" % "0.13.0")
-=======
   .settings(libraryDependencies += "org.http4s" %% "http4s-async-http-client" % "0.21.17")
   .settings(libraryDependencies += "org.http4s" %% "http4s-client" % "0.21.17")
   .settings(libraryDependencies += "org.http4s" %% "http4s-dsl" % "0.21.17")
   .settings(libraryDependencies += "org.typelevel" %% "munit-cats-effect-2" % "0.12.0")
->>>>>>> 4c9b946d
   .settings(libraryDependencies += "ch.qos.logback" % "logback-classic" % "1.2.3" % Test)