--- conflicted
+++ resolved
@@ -14,19 +14,11 @@
   .settings(mdocOut := file("."))
 
 lazy val `http4s-munit` = module
-<<<<<<< HEAD
-  .settings(libraryDependencies += "org.scalameta" %% "munit" % "0.7.22")
+  .settings(libraryDependencies += "org.scalameta" %% "munit" % "0.7.23")
   .settings(libraryDependencies += "org.http4s" %% "http4s-async-http-client" % "0.21.21")
   .settings(libraryDependencies += "org.http4s" %% "http4s-client" % "0.21.21")
   .settings(libraryDependencies += "org.http4s" %% "http4s-dsl" % "0.21.21")
-  .settings(libraryDependencies += "org.typelevel" %% "munit-cats-effect-2" % "0.13.1")
-=======
-  .settings(libraryDependencies += "org.scalameta" %% "munit" % "0.7.23")
-  .settings(libraryDependencies += "org.http4s" %% "http4s-async-http-client" % "0.21.20")
-  .settings(libraryDependencies += "org.http4s" %% "http4s-client" % "0.21.20")
-  .settings(libraryDependencies += "org.http4s" %% "http4s-dsl" % "0.21.20")
   .settings(libraryDependencies += "org.typelevel" %% "munit-cats-effect-2" % "1.0.0")
->>>>>>> 0792427c
   .settings(libraryDependencies += "io.circe" %% "circe-parser" % "0.13.0")
   .settings(libraryDependencies += "ch.qos.logback" % "logback-classic" % "1.2.3" % Test)
   .settings(libraryDependencies += "org.http4s" %% "http4s-circe" % "0.21.21" % Test)
