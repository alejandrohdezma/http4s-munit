--- conflicted
+++ resolved
@@ -20,24 +20,14 @@
   .settings(libraryDependencies += "org.http4s" %% "http4s-dsl" % "0.22.0")
   .settings(libraryDependencies += "org.typelevel" %% "munit-cats-effect-2" % "1.0.5")
   .settings(libraryDependencies += "io.circe" %% "circe-parser" % "0.14.1")
-<<<<<<< HEAD
-  .settings(libraryDependencies += "ch.qos.logback" % "logback-classic" % "1.2.4" % Test)
-  .settings(libraryDependencies += "org.http4s" %% "http4s-circe" % "0.22.0" % Test)
-=======
   .settings(libraryDependencies += "ch.qos.logback" % "logback-classic" % "1.2.5" % Test)
   .settings(libraryDependencies += "org.http4s" %% "http4s-circe" % "0.21.25" % Test)
->>>>>>> 60d5c9d0
   .settings(libraryDependencies += "org.typelevel" %% "mouse" % "1.0.4" % Test)
   .settings(addCompilerPlugin("org.typelevel" % "kind-projector" % "0.13.0" cross CrossVersion.full))
 
 lazy val `http4s-munit-testcontainers` = module
   .dependsOn(`http4s-munit`)
   .settings(libraryDependencies += "com.dimafeng" %% "testcontainers-scala-munit" % "0.39.5")
-<<<<<<< HEAD
-  .settings(libraryDependencies += "org.http4s" %% "http4s-circe" % "0.22.0" % Test)
-  .settings(libraryDependencies += "ch.qos.logback" % "logback-classic" % "1.2.4" % Test)
-=======
   .settings(libraryDependencies += "org.http4s" %% "http4s-circe" % "0.21.25" % Test)
   .settings(libraryDependencies += "ch.qos.logback" % "logback-classic" % "1.2.5" % Test)
->>>>>>> 60d5c9d0
   .settings(libraryDependencies += "io.circe" %% "circe-generic" % "0.14.1" % Test)