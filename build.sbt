ThisBuild / scalaVersion       := "2.13.8"
ThisBuild / crossScalaVersions := Seq("2.12.15", "2.13.8")
ThisBuild / organization       := "com.alejandrohdezma"
ThisBuild / extraCollaborators += Collaborator.github("gutiory")
ThisBuild / Test / testOptions += Tests.Argument(TestFrameworks.MUnit, "+l")

addCommandAlias("ci-test", "fix --check; mdoc; +test")
addCommandAlias("ci-docs", "github; headerCreateAll; mdoc")
addCommandAlias("ci-publish", "github; ci-release")

lazy val documentation = project
  .enablePlugins(MdocPlugin)
  .settings(mdocOut := file("."))
  .dependsOn(`http4s-munit-testcontainers` % "compile->test")
<<<<<<< HEAD
=======
  .settings(libraryDependencies += "org.http4s" %% "http4s-blaze-client" % "0.23.12")
  .settings(mdocVariables ++= {
    val all = releases.value.filter(_.isPublished)

    val `0.7.x` = all.filter(_.name.startsWith("v0.7.")).reverse.headOption.map(_.tag.substring(1)).getOrElse("")
    val `0.8.x` = all.filter(_.name.startsWith("v0.8.")).reverse.headOption.map(_.tag.substring(1)).getOrElse("")

    Map("VERSION_021x" -> `0.7.x`, "VERSION_022x" -> `0.8.x`)
  })
>>>>>>> c95c3fba

lazy val `http4s-munit` = module
  .settings(libraryDependencies += "org.scalameta" %% "munit" % "0.7.29")
  .settings(libraryDependencies += "org.http4s" %% "http4s-client" % "0.23.12")
  .settings(libraryDependencies += "org.http4s" %% "http4s-dsl" % "0.23.12")
  .settings(libraryDependencies += "org.http4s" %% "http4s-ember-client" % "0.23.12" % Optional)
  .settings(libraryDependencies += "org.typelevel" %% "munit-cats-effect-3" % "1.0.7")
  .settings(libraryDependencies += "io.circe" %% "circe-parser" % "0.14.2")
  .settings(libraryDependencies += "ch.qos.logback" % "logback-classic" % "1.2.11" % Test)
  .settings(libraryDependencies += "org.http4s" %% "http4s-circe" % "0.23.12" % Test)
  .settings(addCompilerPlugin(("org.typelevel" % "kind-projector" % "0.13.2").cross(CrossVersion.full)))

lazy val `http4s-munit-testcontainers` = module
  .dependsOn(`http4s-munit`)
  .settings(libraryDependencies += "com.dimafeng" %% "testcontainers-scala-munit" % "0.40.8")
  .settings(libraryDependencies += "org.http4s" %% "http4s-circe" % "0.23.12" % Test)
  .settings(libraryDependencies += "org.http4s" %% "http4s-ember-client" % "0.23.12" % Test)
  .settings(libraryDependencies += "ch.qos.logback" % "logback-classic" % "1.2.11" % Test)
  .settings(libraryDependencies += "io.circe" %% "circe-generic" % "0.14.2" % Test)<|MERGE_RESOLUTION|>--- conflicted
+++ resolved
@@ -12,18 +12,7 @@
   .enablePlugins(MdocPlugin)
   .settings(mdocOut := file("."))
   .dependsOn(`http4s-munit-testcontainers` % "compile->test")
-<<<<<<< HEAD
-=======
   .settings(libraryDependencies += "org.http4s" %% "http4s-blaze-client" % "0.23.12")
-  .settings(mdocVariables ++= {
-    val all = releases.value.filter(_.isPublished)
-
-    val `0.7.x` = all.filter(_.name.startsWith("v0.7.")).reverse.headOption.map(_.tag.substring(1)).getOrElse("")
-    val `0.8.x` = all.filter(_.name.startsWith("v0.8.")).reverse.headOption.map(_.tag.substring(1)).getOrElse("")
-
-    Map("VERSION_021x" -> `0.7.x`, "VERSION_022x" -> `0.8.x`)
-  })
->>>>>>> c95c3fba
 
 lazy val `http4s-munit` = module
   .settings(libraryDependencies += "org.scalameta" %% "munit" % "0.7.29")
