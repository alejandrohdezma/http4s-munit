ThisBuild / scalaVersion             := "2.13.4"
ThisBuild / crossScalaVersions       := Seq("2.12.12", "2.13.4")
ThisBuild / organization             := "com.alejandrohdezma"
ThisBuild / extraCollaborators       += Collaborator.github("gutiory")
ThisBuild / testFrameworks           += new TestFramework("munit.Framework")
ThisBuild / Test / parallelExecution := false

addCommandAlias("ci-test", "fix --check; mdoc; +test")
addCommandAlias("ci-docs", "github; headerCreateAll; mdoc")
addCommandAlias("ci-publish", "github; ci-release")

lazy val documentation = project
  .enablePlugins(MdocPlugin)
  .settings(mdocOut := file("."))

lazy val `http4s-munit` = module
  .settings(libraryDependencies += "org.scalameta" %% "munit" % "0.7.21")
  .settings(libraryDependencies += "org.http4s" %% "http4s-async-http-client" % "0.21.19")
  .settings(libraryDependencies += "org.http4s" %% "http4s-client" % "0.21.19")
  .settings(libraryDependencies += "org.http4s" %% "http4s-dsl" % "0.21.19")
  .settings(libraryDependencies += "org.typelevel" %% "munit-cats-effect-2" % "0.13.0")
  .settings(libraryDependencies += "ch.qos.logback" % "logback-classic" % "1.2.3" % Test)
  .settings(libraryDependencies += "org.http4s" %% "http4s-circe" % "0.21.19" % Test)
  .settings(addCompilerPlugin("org.typelevel" % "kind-projector" % "0.11.3" cross CrossVersion.full))

lazy val `http4s-munit-testcontainers` = module
  .settings(libraryDependencies += "org.scalameta" %% "munit" % "0.7.21")
<<<<<<< HEAD
  .settings(libraryDependencies += "com.dimafeng" %% "testcontainers-scala-munit" % "0.39.0")
  .settings(libraryDependencies += "org.http4s" %% "http4s-async-http-client" % "0.21.19")
  .settings(libraryDependencies += "org.http4s" %% "http4s-client" % "0.21.19")
  .settings(libraryDependencies += "org.http4s" %% "http4s-dsl" % "0.21.19")
=======
  .settings(libraryDependencies += "com.dimafeng" %% "testcontainers-scala-munit" % "0.39.1")
  .settings(libraryDependencies += "org.http4s" %% "http4s-async-http-client" % "0.21.18")
  .settings(libraryDependencies += "org.http4s" %% "http4s-client" % "0.21.18")
  .settings(libraryDependencies += "org.http4s" %% "http4s-dsl" % "0.21.18")
>>>>>>> cd3a17af
  .settings(libraryDependencies += "org.typelevel" %% "munit-cats-effect-2" % "0.13.0")
  .settings(libraryDependencies += "ch.qos.logback" % "logback-classic" % "1.2.3" % Test)<|MERGE_RESOLUTION|>--- conflicted
+++ resolved
@@ -25,16 +25,9 @@
 
 lazy val `http4s-munit-testcontainers` = module
   .settings(libraryDependencies += "org.scalameta" %% "munit" % "0.7.21")
-<<<<<<< HEAD
-  .settings(libraryDependencies += "com.dimafeng" %% "testcontainers-scala-munit" % "0.39.0")
+  .settings(libraryDependencies += "com.dimafeng" %% "testcontainers-scala-munit" % "0.39.1")
   .settings(libraryDependencies += "org.http4s" %% "http4s-async-http-client" % "0.21.19")
   .settings(libraryDependencies += "org.http4s" %% "http4s-client" % "0.21.19")
   .settings(libraryDependencies += "org.http4s" %% "http4s-dsl" % "0.21.19")
-=======
-  .settings(libraryDependencies += "com.dimafeng" %% "testcontainers-scala-munit" % "0.39.1")
-  .settings(libraryDependencies += "org.http4s" %% "http4s-async-http-client" % "0.21.18")
-  .settings(libraryDependencies += "org.http4s" %% "http4s-client" % "0.21.18")
-  .settings(libraryDependencies += "org.http4s" %% "http4s-dsl" % "0.21.18")
->>>>>>> cd3a17af
   .settings(libraryDependencies += "org.typelevel" %% "munit-cats-effect-2" % "0.13.0")
   .settings(libraryDependencies += "ch.qos.logback" % "logback-classic" % "1.2.3" % Test)