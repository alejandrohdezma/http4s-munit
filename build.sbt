val Scala3 = "3.3.0" // scala-steward:off
ThisBuild / scalaVersion           := "2.13.13"
ThisBuild / crossScalaVersions     := Seq("2.12.19", "2.13.13", Scala3)
ThisBuild / versionPolicyIntention := Compatibility.BinaryAndSourceCompatible

ThisBuild / organization := "com.alejandrohdezma"

<<<<<<< HEAD
addCommandAlias("ci-test", "fix --check; mdoc; +test")
=======
addCommandAlias("ci-test", "scalafmtCheckAll; versionPolicyCheck; mdoc; +test")
>>>>>>> 3e53928c
addCommandAlias("ci-docs", "github; headerCreateAll; mdoc")
addCommandAlias("ci-publish", "versionCheck; github; ci-release")

lazy val documentation = project
  .enablePlugins(MdocPlugin)
  .dependsOn(`http4s-munit` % "compile->test")
<<<<<<< HEAD
  .settings(libraryDependencies += "org.http4s" %% "http4s-blaze-client" % "0.23.15")

lazy val `http4s-munit` = module
  .settings(Test / fork := true)
  .settings(libraryDependencies += "org.scalameta" %% "munit" % "1.0.0-M8")
  .settings(libraryDependencies += "org.http4s" %% "http4s-client" % "0.23.23")
  .settings(libraryDependencies += "org.http4s" %% "http4s-dsl" % "0.23.23")
  .settings(libraryDependencies += "org.http4s" %% "http4s-ember-client" % "0.23.23" % Optional)
  .settings(libraryDependencies += "org.typelevel" %% "munit-cats-effect" % "2.0.0-M3")
  .settings(libraryDependencies += "io.circe" %% "circe-parser" % "0.14.5")
  .settings(libraryDependencies += "ch.qos.logback" % "logback-classic" % "1.4.11" % Test)
  .settings(libraryDependencies += "org.http4s" %% "http4s-circe" % "0.23.23" % Test)
  .settings(libraryDependencies += "com.dimafeng" %% "testcontainers-scala-munit" % "0.41.0" % Test)
  .settings(libraryDependencies += "org.http4s" %% "http4s-ember-client" % "0.23.23" % Test)
  .settings(
    libraryDependencies ++= CrossVersion
      .partialVersion(scalaVersion.value)
      .collect { case (2, _) => compilerPlugin("org.typelevel" % "kind-projector" % "0.13.2").cross(CrossVersion.full) }
      .toList
  )
=======
  .settings(libraryDependencies += "org.http4s" %% "http4s-blaze-client" % "0.23.16")

lazy val `http4s-munit` = module
  .settings(Test / fork := true)
  .settings(libraryDependencies += "org.scalameta" %% "munit" % "0.7.29")
  .settings(libraryDependencies += "org.http4s" %% "http4s-client" % "0.23.26")
  .settings(libraryDependencies += "org.http4s" %% "http4s-dsl" % "0.23.26")
  .settings(libraryDependencies += "org.http4s" %% "http4s-ember-client" % "0.23.26" % Optional)
  .settings(libraryDependencies += "org.typelevel" %% "munit-cats-effect-3" % "1.0.7")
  .settings(libraryDependencies += "io.circe" %% "circe-parser" % "0.14.6")
  .settings(libraryDependencies += "ch.qos.logback" % "logback-classic" % "1.5.5" % Test)
  .settings(libraryDependencies += "org.http4s" %% "http4s-circe" % "0.23.26" % Test)
  .settings(libraryDependencies += "com.dimafeng" %% "testcontainers-scala-munit" % "0.40.16" % Test)
  .settings(libraryDependencies += "org.http4s" %% "http4s-ember-client" % "0.23.26" % Test)
  .settings(libraryDependencies ++= scalaVersion.value.on(2)(kindProjector))

def kindProjector = compilerPlugin("org.typelevel" % "kind-projector" % "0.13.3").cross(CrossVersion.full)
>>>>>>> 3e53928c
<|MERGE_RESOLUTION|>--- conflicted
+++ resolved
@@ -5,39 +5,13 @@
 
 ThisBuild / organization := "com.alejandrohdezma"
 
-<<<<<<< HEAD
-addCommandAlias("ci-test", "fix --check; mdoc; +test")
-=======
-addCommandAlias("ci-test", "scalafmtCheckAll; versionPolicyCheck; mdoc; +test")
->>>>>>> 3e53928c
+addCommandAlias("ci-test", "fix --check; versionPolicyCheck; mdoc; +test")
 addCommandAlias("ci-docs", "github; headerCreateAll; mdoc")
 addCommandAlias("ci-publish", "versionCheck; github; ci-release")
 
 lazy val documentation = project
   .enablePlugins(MdocPlugin)
   .dependsOn(`http4s-munit` % "compile->test")
-<<<<<<< HEAD
-  .settings(libraryDependencies += "org.http4s" %% "http4s-blaze-client" % "0.23.15")
-
-lazy val `http4s-munit` = module
-  .settings(Test / fork := true)
-  .settings(libraryDependencies += "org.scalameta" %% "munit" % "1.0.0-M8")
-  .settings(libraryDependencies += "org.http4s" %% "http4s-client" % "0.23.23")
-  .settings(libraryDependencies += "org.http4s" %% "http4s-dsl" % "0.23.23")
-  .settings(libraryDependencies += "org.http4s" %% "http4s-ember-client" % "0.23.23" % Optional)
-  .settings(libraryDependencies += "org.typelevel" %% "munit-cats-effect" % "2.0.0-M3")
-  .settings(libraryDependencies += "io.circe" %% "circe-parser" % "0.14.5")
-  .settings(libraryDependencies += "ch.qos.logback" % "logback-classic" % "1.4.11" % Test)
-  .settings(libraryDependencies += "org.http4s" %% "http4s-circe" % "0.23.23" % Test)
-  .settings(libraryDependencies += "com.dimafeng" %% "testcontainers-scala-munit" % "0.41.0" % Test)
-  .settings(libraryDependencies += "org.http4s" %% "http4s-ember-client" % "0.23.23" % Test)
-  .settings(
-    libraryDependencies ++= CrossVersion
-      .partialVersion(scalaVersion.value)
-      .collect { case (2, _) => compilerPlugin("org.typelevel" % "kind-projector" % "0.13.2").cross(CrossVersion.full) }
-      .toList
-  )
-=======
   .settings(libraryDependencies += "org.http4s" %% "http4s-blaze-client" % "0.23.16")
 
 lazy val `http4s-munit` = module
@@ -54,5 +28,4 @@
   .settings(libraryDependencies += "org.http4s" %% "http4s-ember-client" % "0.23.26" % Test)
   .settings(libraryDependencies ++= scalaVersion.value.on(2)(kindProjector))
 
-def kindProjector = compilerPlugin("org.typelevel" % "kind-projector" % "0.13.3").cross(CrossVersion.full)
->>>>>>> 3e53928c
+def kindProjector = compilerPlugin("org.typelevel" % "kind-projector" % "0.13.3").cross(CrossVersion.full)