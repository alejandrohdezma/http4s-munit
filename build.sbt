ThisBuild / scalaVersion       := "2.13.7"
ThisBuild / crossScalaVersions := Seq("2.12.15", "2.13.7")
ThisBuild / organization       := "com.alejandrohdezma"
ThisBuild / extraCollaborators += Collaborator.github("gutiory")
ThisBuild / Test / testOptions += Tests.Argument(TestFrameworks.MUnit, "+l")

addCommandAlias("ci-test", "fix --check; mdoc; +test")
addCommandAlias("ci-docs", "github; headerCreateAll; mdoc")
addCommandAlias("ci-publish", "github; ci-release")

lazy val documentation = project
  .enablePlugins(MdocPlugin)
  .settings(mdocOut := file("."))
  .dependsOn(`http4s-munit-testcontainers` % "compile->test")
  .settings(mdocVariables ++= {
    val all = releases.value.filter(_.isPublished)

    val `0.7.x` = all.filter(_.name.startsWith("v0.7.")).reverse.headOption.map(_.tag.substring(1)).getOrElse("")
    val `0.8.x` = all.filter(_.name.startsWith("v0.8.")).reverse.headOption.map(_.tag.substring(1)).getOrElse("")

    Map("VERSION_021x" -> `0.7.x`, "VERSION_022x" -> `0.8.x`)
  })

lazy val `http4s-munit` = module
<<<<<<< HEAD
  .settings(libraryDependencies += "org.scalameta" %% "munit" % "0.7.27")
  .settings(libraryDependencies += "org.http4s" %% "http4s-client" % "0.21.31")
  .settings(libraryDependencies += "org.http4s" %% "http4s-dsl" % "0.21.31")
  .settings(libraryDependencies += "org.typelevel" %% "munit-cats-effect-2" % "1.0.5")
  .settings(libraryDependencies += "io.circe" %% "circe-parser" % "0.14.1")
  .settings(libraryDependencies += "ch.qos.logback" % "logback-classic" % "1.2.6" % Test)
  .settings(libraryDependencies += "org.http4s" %% "http4s-circe" % "0.21.31" % Test)
  .settings(libraryDependencies += "org.http4s" %% "http4s-ember-client" % "0.21.31" % Test)
=======
  .settings(libraryDependencies += "org.scalameta" %% "munit" % "0.7.29")
  .settings(libraryDependencies += "org.http4s" %% "http4s-client" % "0.22.7")
  .settings(libraryDependencies += "org.http4s" %% "http4s-dsl" % "0.22.7")
  .settings(libraryDependencies += "org.typelevel" %% "munit-cats-effect-2" % "1.0.6")
  .settings(libraryDependencies += "io.circe" %% "circe-parser" % "0.14.1")
  .settings(libraryDependencies += "ch.qos.logback" % "logback-classic" % "1.2.7" % Test)
  .settings(libraryDependencies += "org.http4s" %% "http4s-circe" % "0.22.7" % Test)
  .settings(libraryDependencies += "org.http4s" %% "http4s-ember-client" % "0.22.7" % Test)
>>>>>>> 44d48fdc
  .settings(libraryDependencies += "org.typelevel" %% "mouse" % "1.0.4" % Test)
  .settings(addCompilerPlugin(("org.typelevel" % "kind-projector" % "0.13.2").cross(CrossVersion.full)))

lazy val `http4s-munit-testcontainers` = module
  .dependsOn(`http4s-munit`)
<<<<<<< HEAD
  .settings(libraryDependencies += "com.dimafeng" %% "testcontainers-scala-munit" % "0.39.8")
  .settings(libraryDependencies += "org.http4s" %% "http4s-circe" % "0.21.31" % Test)
  .settings(libraryDependencies += "org.http4s" %% "http4s-ember-client" % "0.21.31" % Test)
  .settings(libraryDependencies += "ch.qos.logback" % "logback-classic" % "1.2.6" % Test)
=======
  .settings(libraryDependencies += "com.dimafeng" %% "testcontainers-scala-munit" % "0.39.12")
  .settings(libraryDependencies += "org.http4s" %% "http4s-circe" % "0.22.7" % Test)
  .settings(libraryDependencies += "org.http4s" %% "http4s-ember-client" % "0.22.7" % Test)
  .settings(libraryDependencies += "ch.qos.logback" % "logback-classic" % "1.2.7" % Test)
>>>>>>> 44d48fdc
  .settings(libraryDependencies += "io.circe" %% "circe-generic" % "0.14.1" % Test)<|MERGE_RESOLUTION|>--- conflicted
+++ resolved
@@ -22,39 +22,21 @@
   })
 
 lazy val `http4s-munit` = module
-<<<<<<< HEAD
-  .settings(libraryDependencies += "org.scalameta" %% "munit" % "0.7.27")
+  .settings(libraryDependencies += "org.scalameta" %% "munit" % "0.7.29")
   .settings(libraryDependencies += "org.http4s" %% "http4s-client" % "0.21.31")
   .settings(libraryDependencies += "org.http4s" %% "http4s-dsl" % "0.21.31")
-  .settings(libraryDependencies += "org.typelevel" %% "munit-cats-effect-2" % "1.0.5")
-  .settings(libraryDependencies += "io.circe" %% "circe-parser" % "0.14.1")
-  .settings(libraryDependencies += "ch.qos.logback" % "logback-classic" % "1.2.6" % Test)
-  .settings(libraryDependencies += "org.http4s" %% "http4s-circe" % "0.21.31" % Test)
-  .settings(libraryDependencies += "org.http4s" %% "http4s-ember-client" % "0.21.31" % Test)
-=======
-  .settings(libraryDependencies += "org.scalameta" %% "munit" % "0.7.29")
-  .settings(libraryDependencies += "org.http4s" %% "http4s-client" % "0.22.7")
-  .settings(libraryDependencies += "org.http4s" %% "http4s-dsl" % "0.22.7")
   .settings(libraryDependencies += "org.typelevel" %% "munit-cats-effect-2" % "1.0.6")
   .settings(libraryDependencies += "io.circe" %% "circe-parser" % "0.14.1")
   .settings(libraryDependencies += "ch.qos.logback" % "logback-classic" % "1.2.7" % Test)
-  .settings(libraryDependencies += "org.http4s" %% "http4s-circe" % "0.22.7" % Test)
-  .settings(libraryDependencies += "org.http4s" %% "http4s-ember-client" % "0.22.7" % Test)
->>>>>>> 44d48fdc
+  .settings(libraryDependencies += "org.http4s" %% "http4s-circe" % "0.21.31" % Test)
+  .settings(libraryDependencies += "org.http4s" %% "http4s-ember-client" % "0.21.31" % Test)
   .settings(libraryDependencies += "org.typelevel" %% "mouse" % "1.0.4" % Test)
   .settings(addCompilerPlugin(("org.typelevel" % "kind-projector" % "0.13.2").cross(CrossVersion.full)))
 
 lazy val `http4s-munit-testcontainers` = module
   .dependsOn(`http4s-munit`)
-<<<<<<< HEAD
-  .settings(libraryDependencies += "com.dimafeng" %% "testcontainers-scala-munit" % "0.39.8")
+  .settings(libraryDependencies += "com.dimafeng" %% "testcontainers-scala-munit" % "0.39.12")
   .settings(libraryDependencies += "org.http4s" %% "http4s-circe" % "0.21.31" % Test)
   .settings(libraryDependencies += "org.http4s" %% "http4s-ember-client" % "0.21.31" % Test)
-  .settings(libraryDependencies += "ch.qos.logback" % "logback-classic" % "1.2.6" % Test)
-=======
-  .settings(libraryDependencies += "com.dimafeng" %% "testcontainers-scala-munit" % "0.39.12")
-  .settings(libraryDependencies += "org.http4s" %% "http4s-circe" % "0.22.7" % Test)
-  .settings(libraryDependencies += "org.http4s" %% "http4s-ember-client" % "0.22.7" % Test)
   .settings(libraryDependencies += "ch.qos.logback" % "logback-classic" % "1.2.7" % Test)
->>>>>>> 44d48fdc
   .settings(libraryDependencies += "io.circe" %% "circe-generic" % "0.14.1" % Test)